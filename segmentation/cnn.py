--- conflicted
+++ resolved
@@ -199,12 +199,8 @@
 class CELUNet(object):
     """
     This class provides a simple interface to create
-<<<<<<< HEAD
-    a CEL U-Net network with custom parameters.
-=======
     a CELU-Net network with custom parameters. CEL-Unet has the same encoding path of simple Unet and splits
     decoding branch in two parallel paths, one for filled masks segmentation, another for boundary segmentation.
->>>>>>> 7c92fac9
     Args:
         input_size: input_size: input size for the network. If the input of the network is two-dimensional, input size must be
         of type (input_dim_1, input_dim_2, 1). If the input is three-dimensional, then input size must be
@@ -430,12 +426,8 @@
 class ChenUNet(object):
     """
     This class provides a simple interface to create
-<<<<<<< HEAD
-    a UNet as described in Chen et al. with custom parameters.
-=======
     a Chen-UNet network with custom parameters, to replicate network found in paper "3D Feature-Enhanced Network for
     Automatic Femur Segmentation".
->>>>>>> 7c92fac9
     Args:
         input_size: input size for the network
         kernel_size: size of the kernel to be used in the convolutional layers of the U-Net
